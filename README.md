## **VQAScore for Evaluating Text-to-Visual Models [[Project Page]](https://linzhiqiu.github.io/papers/vqascore/)**  

*VQAScore allows researchers to automatically evaluate text-to-image/video/3D models using one-line of Python code!*

[[VQAScore Page](https://linzhiqiu.github.io/papers/vqascore/)] [[VQAScore Demo](https://huggingface.co/spaces/zhiqiulin/VQAScore)]  [[GenAI-Bench Page](https://linzhiqiu.github.io/papers/genai_bench/)] [[GenAI-Bench Demo](https://huggingface.co/spaces/BaiqiL/GenAI-Bench-DataViewer)] [[CLIP-FlanT5 Model Zoo](https://github.com/linzhiqiu/CLIP-FlanT5/blob/master/docs/MODEL_ZOO.md)]

**VQAScore: Evaluating Text-to-Visual Generation with Image-to-Text Generation** (ECCV 2024) [[Paper](https://arxiv.org/pdf/2404.01291)] [[HF](https://huggingface.co/zhiqiulin/clip-flant5-xxl)] <br>
[Zhiqiu Lin](https://linzhiqiu.github.io/), [Deepak Pathak](https://www.cs.cmu.edu/~dpathak/), Baiqi Li, Jiayao Li, [Xide Xia](https://scholar.google.com/citations?user=FHLTntIAAAAJ&hl=en), [Graham Neubig](https://www.phontron.com/), [Pengchuan Zhang*](https://scholar.google.com/citations?user=3VZ_E64AAAAJ&hl=en), [Deva Ramanan*](https://www.cs.cmu.edu/~deva/) (*Co-First and co-senior authors)

**GenAI-Bench: Evaluating and Improving Compositional Text-to-Visual Generation** (CVPR 2024, **Best Short Paper @ SynData Workshop**) [[Paper](https://arxiv.org/abs/2406.13743)] [[HF](https://huggingface.co/spaces/BaiqiL/GenAI-Bench-DataViewer)] <br>
Baiqi Li*, [Zhiqiu Lin*](https://linzhiqiu.github.io/), [Deepak Pathak](https://www.cs.cmu.edu/~dpathak/), Jiayao Li, Yixin Fei, Kewen Wu, Tiffany Ling, [Xide Xia*](https://scholar.google.com/citations?user=FHLTntIAAAAJ&hl=en), [Pengchuan Zhang*](https://scholar.google.com/citations?user=3VZ_E64AAAAJ&hl=en), [Graham Neubig*](https://www.phontron.com/), [Deva Ramanan*](https://www.cs.cmu.edu/~deva/) (*Co-First and co-senior authors)

## News

- [2024/08/13] 🔥 **VQAScore** is highlighted in Google's [Imagen3 report](https://arxiv.org/abs/2408.07009) as the strongest replacement of CLIPScore for automated evaluation! **GenAI-Bench** was chosen as one of the key benchmarks to showcase Imagen3's superior prompt-image alignment. Kudos to Google for this achievement! [[Paper](https://arxiv.org/abs/2408.07009)]
- [2024/07/01] 🔥 **VQAScore** has been accepted to ECCV 2024!
- [2024/06/20] 🔥 **GenAI-Bench** won Best Short Paper at the CVPR'24 SynData Workshop! [[Workshop Site](https://syndata4cv.github.io/)].

<img src="images/example.png" width=600> 

VQAScore significantly outperforms previous metrics such as CLIPScore and PickScore on compositional text prompts, and it is much simpler than prior art (e.g., ImageReward, HPSv2, TIFA, Davidsonian, VPEval, VIEScore) making use of human feedback or proprietary models like ChatGPT and GPT-4Vision. 

## Quick start

Install the package via:
```bash
git clone https://github.com/linzhiqiu/t2v_metrics
cd t2v_metrics

conda create -n t2v python=3.10 -y
conda activate t2v
conda install pip -y

pip install torch torchvision torchaudio
pip install git+https://github.com/openai/CLIP.git
pip install -e . # local pip install
```

<!-- (not yet implemented) Or simply run `pip install t2v_metrics`.  -->
Or you can install via `pip install t2v-metrics`.

Now, the following Python code is all you need to compute the VQAScore for image-text alignment (higher scores indicate greater similarity):

```python
import t2v_metrics
clip_flant5_score = t2v_metrics.VQAScore(model='clip-flant5-xxl') # our recommended scoring model

### For a single (image, text) pair
image = "images/0.png" # an image path in string format
text = "someone talks on the phone angrily while another person sits happily"
score = clip_flant5_score(images=[image], texts=[text])

### Alternatively, if you want to calculate the pairwise similarity scores 
### between M images and N texts, run the following to return a M x N score tensor.
images = ["images/0.png", "images/1.png"]
texts = ["someone talks on the phone angrily while another person sits happily",
         "someone talks on the phone happily while another person sits angrily"]
scores = clip_flant5_score(images=images, texts=texts) # scores[i][j] is the score between image i and text j
```

### Notes on GPU and cache
- **GPU usage**: By default, this code uses the first cuda device on your machine. We recommend 40GB GPUs for the largest VQAScore models such as `clip-flant5-xxl` and `llava-v1.5-13b`. If you have limited GPU memory, consider smaller models such as `clip-flant5-xl` and `llava-v1.5-7b`.
- **Cache directory**: You can change the cache folder which saves all model checkpoints (default is `./hf_cache/`) by updating `HF_CACHE_DIR` in [t2v_metrics/constants.py](t2v_metrics/constants.py).


## Benchmarking text-to-image models on GenAI-Bench

### 1. Generate Images
To generate images using a specified model, run:
```bash
python genai_bench/generate.py --output_dir ./outputs/ --gen_model runwayml/stable-diffusion-v1-5
```

The generated images will be saved in `./outputs/<model>/`. You may want to modify this script to generate images using your own models.

### 2. Evaluate VQAScore Performance

You can evaluate your model using VQAScore based on clip-flant5-xxl:
```bash
python genai_bench/evaluate.py --model clip-flant5-xxl --output_dir ./outputs --gen_model runwayml/stable-diffusion-v1-5
```

Or you can use GPT-4o based VQAScore:
```bash
python genai_bench/evaluate.py --model gpt-4o --openai_key INPUT_YOUR_KEY_HERE --output_dir ./outputs --gen_model runwayml/stable-diffusion-v1-5
```

For comparative VQAScore results (based on clip-flant5-xxl and GPT-4o) against state-of-the-art models like DALLE-3 and Midjourney v6, please refer to the [VQAScore results](https://github.com/linzhiqiu/t2v_metrics/blob/main/genai_bench/model_performance_vqacore.md)!


## **Advanced Usage**  

- [Batch processing for more image-text pairs](#batch-processing-for-more-image-text-pairs)
- [Check all supported models](#check-all-supported-models)
- [Customizing the question and answer template (for VQAScore)](#customizing-the-question-and-answer-template-for-vqascore)
- [Reproducing VQAScore paper results](#reproducing-vqascore-paper-results)
- [Reproducing GenAI-Bench paper results](#reproducing-genai-bench-paper-results)
- [Using GPT-4o for VQAScore](#using-gpt-4o-for-vqascore)
- [Implementing your own scoring metric](#implementing-your-own-scoring-metric)
- [Text generation (VQA) using CLIP-FlanT5](#text-generation-vqa-using-clip-flant5)
- [Video-text alignment scores](#video-text-alignment-scores)

### Batch processing for more image-text pairs
With a large batch of M images x N texts, you can speed up using the ``batch_forward()`` function. 
```python
import t2v_metrics
clip_flant5_score = t2v_metrics.VQAScore(model='clip-flant5-xxl')

# The number of images and texts per dictionary must be consistent.
# E.g., the below example shows how to evaluate 4 generated images per text
dataset = [
  {'images': ["images/0/DALLE3.png", "images/0/Midjourney.jpg", "images/0/SDXL.jpg", "images/0/DeepFloyd.jpg"], 'texts': ["The brown dog chases the black dog around the tree."]},
  {'images': ["images/1/DALLE3.png", "images/1/Midjourney.jpg", "images/1/SDXL.jpg", "images/1/DeepFloyd.jpg"], 'texts': ["Two cats sit at the window, the blue one intently watching the rain, the red one curled up asleep."]},
  #...
]
scores = clip_flant5_score.batch_forward(dataset=dataset, batch_size=16) # (n_sample, 4, 1) tensor
```

### Check all supported models
We currently support running VQAScore with CLIP-FlanT5, LLaVA-1.5, and InstructBLIP. For ablation, we also include CLIPScore, BLIPv2Score, PickScore, HPSv2Score, and ImageReward:
```python
llava_score = t2v_metrics.VQAScore(model='llava-v1.5-13b')
instructblip_score = t2v_metrics.VQAScore(model='instructblip-flant5-xxl')
clip_score = t2v_metrics.CLIPScore(model='openai:ViT-L-14-336')
blip_itm_score = t2v_metrics.ITMScore(model='blip2-itm') 
pick_score = t2v_metrics.CLIPScore(model='pickscore-v1')
hpsv2_score = t2v_metrics.CLIPScore(model='hpsv2') 
image_reward_score = t2v_metrics.ITMScore(model='image-reward-v1') 
```
You can check all supported models by running the below commands:

```python
print("VQAScore models:")
t2v_metrics.list_all_vqascore_models()

print("ITMScore models:")
t2v_metrics.list_all_itmscore_models()

print("CLIPScore models:")
t2v_metrics.list_all_clipscore_models()
```

### Customizing the question and answer template (for VQAScore)
The question and answer slightly affect the final score, as shown in the Appendix of our paper. We provide a simple default template for each model and do not recommend changing it for the sake of reproducibility. However, we do want to point out that the question and answer can be easily modified. For example, CLIP-FlanT5 and LLaVA-1.5 use the following template, which can be found at [t2v_metrics/models/vqascore_models/clip_t5_model.py](t2v_metrics/models/vqascore_models/clip_t5_model.py):

```python
# {} will be replaced by the caption
default_question_template = 'Does this figure show "{}"? Please answer yes or no.'
default_answer_template = 'Yes'
```

You can customize the template by passing the `question_template` and `answer_template` parameters into the `forward()` or `batch_forward()` functions:

```python
# Use a different question for VQAScore
scores = clip_flant5_score(images=images,
                           texts=texts,
                           question_template='Is this figure showing "{}"? Please answer yes or no.',
                           answer_template='Yes')
```

You may also compute P(caption | image) ([VisualGPTScore](https://linzhiqiu.github.io/papers/visual_gpt_score)) instead of P(answer | image, question):
```python
scores = clip_flant5_score(images=images,
                           texts=texts,
                           question_template="", # no question
                           answer_template="{}") # this computes P(caption | image)
```

### Reproducing VQAScore paper results

Our [eval.py](eval.py) allows you to easily run 10 image/vision/3D alignment benchmarks (e.g., Winoground/TIFA160/SeeTrue/StanfordT23D/T2VScore):
```bash
python eval.py --model clip-flant5-xxl # for VQAScore
python eval.py --model openai:ViT-L-14 # for CLIPScore

# You can optionally specify question/answer template, for example:
python eval.py --model clip-flant5-xxl --question "Is the figure showing '{}'?" --answer "Yes"
```

### Reproducing GenAI-Bench paper results

Our [genai_image_eval.py](genai_image_eval.py) and [genai_video_eval.py](genai_video_eval.py) can reproduce the GenAI-Bench results. In additional [genai_image_ranking.py](genai_image_ranking.py) can reproduce the GenAI-Rank results:
```bash
# GenAI-Bench
python genai_image_eval.py --model clip-flant5-xxl
python genai_video_eval.py --model clip-flant5-xxl

# GenAI-Rank
python genai_image_ranking.py --model clip-flant5-xxl --gen_model DALLE_3
python genai_image_ranking.py --model clip-flant5-xxl --gen_model SDXL_Base
```

### Using GPT-4o for VQAScore!
We implemented VQAScore using GPT-4o to achieve a new state-of-the-art performance. Please see [gpt4_eval.py](gpt4_eval.py) for an example. Here is how to use it in command line:
```python
openai_key = # Your OpenAI key
score_func = t2v_metrics.get_score_model(model="gpt-4o", device="cuda", openai_key=openai_key, top_logprobs=20) # We find top_logprobs=20 to be sufficient for most (image, text) samples. Consider increase this number if you get errors (the API cost will not increase).
```

### Implementing your own scoring metric
You can easily implement your own scoring metric. For example, if you have a VQA model that you believe is more effective, you can incorporate it into the directory at [t2v_metrics/models/vqascore_models](t2v_metrics/models/vqascore_models/). For guidance, please refer to our example implementations of [LLaVA-1.5](t2v_metrics/models/vqascore_models/llava_model.py) and [InstructBLIP](t2v_metrics/models/vqascore_models/instructblip_model.py) as starting points.

### Text generation (VQA) using CLIP-FlanT5
To generate texts (captioning or VQA tasks) using CLIP-FlanT5, please use the below code:
```python
import t2v_metrics
clip_flant5_score = t2v_metrics.VQAScore(model='clip-flant5-xxl')

images = ["images/0.png", "images/0.png"] # A list of images
prompts = ["Please describe this image: ", "Does the image show 'someone talks on the phone angrily while another person sits happily'?"] # Corresponding prompts
clip_flant5_score.model.generate(images=images, prompts=prompts)
```
<<<<<<< HEAD
Note that this feature is only supported for version 4.36.1 of the `transformers` package (i.e.`pip install transformers==4.36.1`).

### Video-Text Alignment Scores

We now support video-text alignment scores, including video-CLIPScore with InternVideo2, and video-VQAScore with LLaVA-OneVision, mPlug-Owl3, and CLIP-FlanT5. To get started, please install `flash-attn':

```
pip install flash-attn --no-build-isolation
```

For single-image and CLIP-like models, video frames are concatenated. For all other native interleaved-image/video models (we recommend LLaVA-OneVision at the time of writing), video frames are passed directly to the model.

```python
import t2v_metrics

### For a single (video, text) pair on a image-only VQA model:
clip_flant5_score = t2v_metrics.VQAScore(model='clip-flant5-xxl') 
video = "videos/baby.mp4" # a video path in string format
text = "a baby crying"
score = clip_flant5_score(videos=[video], texts=[text], concatenate='horizontal', num_frames=4) # For native interleaved-image/video LMM models (like LLaVA-OneVision), the 'concatenate' argument is unecessary.

### For a single (video, text) pair on an interleaved-image/video VQA model:
llava_ov_score = t2v_metrics.VQAScore(model='llava-onevision-qwen2-7b-ov') 
video = "videos/baby.mp4" # a video path in string format
text = "a baby crying"
score = llava_ov_score(videos=[video], texts=[text], num_frames=4) 

### Alternatively, if you want to calculate the pairwise similarity scores 
### between M videos and N texts, run the following to return a M x N score tensor.
videos = ["videos/baby.mp4", "video/ducks.mp4"]
texts = ["a baby crying",
         "a group of ducks standing in the water"]
score = llava_ov_score(videos=[videos], texts=[text], num_frames=4) # scores[i][j] is the score between video i and text j
```

### Natural Language Text Generation:

We also support natural language text generation for image/video inputs on any VQAScore model. Here is a representative example:
```python
import t2v_metrics

### For a single (video, text) pair on an interleaved-image/video VQA model:
llava_ov_score = t2v_metrics.VQAScore(model='llava-onevision-qwen2-7b-ov') 
video = "videos/baby.mp4" # a video path in string format
text = "What is the baby doing in this video?"
generated_text = llava_ov_score(videos=[video], texts=[text], num_frames=4, max_new_tokens=512,  generate=True)

### Alternatively, if you want to output a list of generations from a batch of paired vision inputs and prompts.
videos = ["videos/baby.mp4", "video/ducks.mp4"]
texts = ["What is the baby doing in this video?",
         "How many ducks are there?"]
generated_text = llava_ov_score(videos=[video], texts=[text], num_frames=4, max_new_tokens=512,  generate=True)
```
## Contributions

- **[Zhiqiu Lin](https://x.com/ZhiqiuLin)**, **[Jean de Nyandwi](https://x.com/Jeande_d)**, **[Chancharik Mitra](https://x.com/chancharikm)**  
  Implemented image-based **CLIPScore** and **VQAScore** for:  
  CLIP-FlanT5, GPT-4o, LLaVA-1.5, InstructBLIP, OpenCLIP, HPSv2, ImageReward, PickScore.

- **Baiqi Li**  
  Implemented **GenAI-Bench** and **GenAI-Rank** benchmarks.

- **[Chancharik Mitra](https://x.com/chancharikm)**  
  Implemented video-based **VQAScore** for:  
  LLaVA-OneVision, InternVideo2, mPLUG-Owl3, PaLI-Gemma, InternVL2, InternLMXC2.5.
=======
If the above code does not run, it might due to the wrong transformers library. Consider downgrade to 4.36.1:
```
pip install transformers==4.36.1
```
>>>>>>> 98f184da

## Citation

If you find this repository useful for your research, please use the following (TO UPDATE with ArXiv ID).

```
@article{lin2024evaluating,
  title={Evaluating Text-to-Visual Generation with Image-to-Text Generation},
  author={Lin, Zhiqiu and Pathak, Deepak and Li, Baiqi and Li, Jiayao and Xia, Xide and Neubig, Graham and Zhang, Pengchuan and Ramanan, Deva},
  journal={arXiv preprint arXiv:2404.01291},
  year={2024}
}
```

## Acknowledgements
This repository is inspired from the [Perceptual Metric (LPIPS)](https://github.com/richzhang/PerceptualSimilarity) repository by Richard Zhang for automatic evaluation of image quality.<|MERGE_RESOLUTION|>--- conflicted
+++ resolved
@@ -211,8 +211,10 @@
 prompts = ["Please describe this image: ", "Does the image show 'someone talks on the phone angrily while another person sits happily'?"] # Corresponding prompts
 clip_flant5_score.model.generate(images=images, prompts=prompts)
 ```
-<<<<<<< HEAD
-Note that this feature is only supported for version 4.36.1 of the `transformers` package (i.e.`pip install transformers==4.36.1`).
+If the above code does not run, it might due to the wrong transformers library. Consider downgrade to 4.36.1:
+```
+pip install transformers==4.36.1
+```
 
 ### Video-Text Alignment Scores
 
@@ -277,12 +279,6 @@
 - **[Chancharik Mitra](https://x.com/chancharikm)**  
   Implemented video-based **VQAScore** for:  
   LLaVA-OneVision, InternVideo2, mPLUG-Owl3, PaLI-Gemma, InternVL2, InternLMXC2.5.
-=======
-If the above code does not run, it might due to the wrong transformers library. Consider downgrade to 4.36.1:
-```
-pip install transformers==4.36.1
-```
->>>>>>> 98f184da
 
 ## Citation
 
