[build-system]
requires = ["setuptools>=61.0"]
build-backend = "setuptools.build_meta"

[project]
name = "t2v_metrics"
version = "1.2"
description = "Evaluating Text-to-Visual Generation with Image-to-Text Generation."
authors = [
    {name="Zhiqiu Lin", email="zl279@cornell.edu"},
]
readme = "README.md"
requires-python = ">=3.10"
classifiers = [
    "Programming Language :: Python :: 3",
    "License :: OSI Approved :: Apache Software License",
]
dependencies = [
    "ftfy>=6.1.1",
    "tqdm>=4.64.1",
    "gdown>=4.7.1",
    "huggingface-hub>=0.19.4",
    "matplotlib>=3.6.2",
    "numpy==1.26.4",
    "open-clip-torch>=2.23.0",
    "openai>=1.29.0",
    "opencv-python>=4.11.0.86",
    "opencv-python-headless",
    "pandas>=2.1.4",
    "scipy>=1.11.4",
    "sentencepiece>=0.1.99",
    "transformers>=4.48.1",
    "datasets>=2.15.0",
    "tokenizers",
    "omegaconf",
    "iopath",
    "fairscale",
    # for clipscore
    "scikit-learn",
    "pycocoevalcap",
    # "image-reward",
    "hpsv2",
    "clip @ git+https://github.com/openai/CLIP.git",
    # Video Model Additional Requirements
    "llava @ git+https://github.com/LLaVA-VL/LLaVA-NeXT.git",
    "fire==0.4.0",
    "tiktoken>=0.7.0",
    "peft==0.5.0",
    "matplotlib-inline",
    "decord",
    "easydict",
    "protobuf",
    "pytz",
    "av",
    "icecream",
    "markdown2",
    "pydantic",
    "accelerate",
    "shortuuid",
    "bitsandbytes",
    "requests",
    "httpx==0.24.0",
    "uvicorn",
    "einops-exts",
    "einops",
    "PyYAML",
    "wandb",
    "moviepy",
    "apex==0.9.10dev",
    "deepspeed",
    "fvcore==0.1.5.post20221221",
    "imageio==2.31.1",
    "librosa==0.10.1",
    "Pillow==10.0.0",
    "psutil==5.9.5",
    "soundfile==0.12.1",
    "termcolor==2.4.0",
    "qwen-vl-utils",
    "flash-attn @ https://github.com/Dao-AILab/flash-attention/releases/download/v2.5.8/flash_attn-2.5.8+cu122torch2.3cxx11abiFALSE-cp310-cp310-linux_x86_64.whl",
    "func_timeout",
    "timm>=1.0.15",
    "torch>=2.3.1",
    "gitpython",
    "torchvision>=0.18.1",
    "torchaudio>=2.3.1",
<<<<<<< HEAD
    "google-generativeai",
    "pytorchvideo @ git+https://github.com/linzhiqiu/pytorchvideo.git",
=======
    "google-genai"
>>>>>>> 7cf71f9b
] 
[tool.setuptools]
include-package-data = true
packages = ["t2v_metrics", "t2v_metrics.models"]

[tool.setuptools.package-data]
't2v_metrics' = ['**/*.json', '**/*.yaml', '**/*.py']

[project.urls]
Home = "https://linzhiqiu.github.io/papers/vqascore"<|MERGE_RESOLUTION|>--- conflicted
+++ resolved
@@ -83,12 +83,7 @@
     "gitpython",
     "torchvision>=0.18.1",
     "torchaudio>=2.3.1",
-<<<<<<< HEAD
-    "google-generativeai",
-    "pytorchvideo @ git+https://github.com/linzhiqiu/pytorchvideo.git",
-=======
     "google-genai"
->>>>>>> 7cf71f9b
 ] 
 [tool.setuptools]
 include-package-data = true
