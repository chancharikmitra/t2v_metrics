# Evaluate on all datasets in VQAScore paper
# Model List = [gemini-2.0, gemini-1.5-flash, gpt4v, gpt-4o, internlm-7b, internvideo2-chat-8b, internvl2.5 7B, internvl2.5-26B, llava-ov-7B, llava-video-7b, mplug-7b, qwen-2-7b, qwen2.57b, tarsier, blip2_item, image_reward, internvideo2_itm, umt_itm, internvideo2_clip, languagebind_clip, umt_clip]
import argparse
import os
import sys
import t2v_metrics
import torch
from torch.utils.data import Dataset
import pathlib
from pathlib import Path
import random
import gc

ROOT = Path("/data3/zhiqiul/video_annotation")
VIDEO_ROOT = Path("/data3/zhiqiul/video_annotation/videos")
# Get the absolute path of the video_annotation/ folder
# Add it to sys.path
sys.path.append(os.path.abspath(ROOT))

from download import get_labels
from label import extract_labels_dict, Label

import argparse

parser = argparse.ArgumentParser()
parser.add_argument(
    "--score_model",
    type=str,
    default="languagebind-video-v1.5-ft",
    # default="languagebind-video-v1.5-huge-ft",
    help="The score model to use",
)
parser.add_argument(
    "--video_label_file",
    type=str,
    help="The video label to use",
    default="video_labels/cam_motion-20250223_2308/label_names_selected.json", # the full set of 2000 videos for cam-centric
    # default="video_labels/cam_motion-cam_setup-20250224_0130/label_names_selected.json", # the full set of 2384 videos for ground-centric + shotcomp
    nargs="?",
)
parser.add_argument("--batch_size", type=int, default=64, help="The batch size to use")
parser.add_argument("--question", default=None, type=str)
parser.add_argument("--answer", default=None, type=str)
parser.add_argument("--mode", default="vqa", type=str, choices=["vqa", "retrieval"])
args = parser.parse_args()

score_model = args.score_model
print(f"Using score model: {score_model}")

score_model = t2v_metrics.get_score_model(model=score_model)


ALL_LABELS = get_labels(ROOT / args.video_label_file)
video_label_str = "_".join(args.video_label_file.split("/")[-2:])[:-5]

SAVE_DIR = Path(f"./temp/") / f"{video_label_str}" 
if not SAVE_DIR.exists():
    SAVE_DIR.mkdir(parents=True)
LABEL_SAVE_PATH = SAVE_DIR / "labels.pt"
if LABEL_SAVE_PATH.exists():
    labels_collection = torch.load(LABEL_SAVE_PATH)
else:
    labels_collection = extract_labels_dict(Label.load_all_labels(labels_dir=ROOT / "labels"))

class BinaryTask(Dataset):

    def __init__(
        self,
        video_dir=VIDEO_ROOT,
        label_name="cam_setup.angle.camera_angle_change_from_high_to_low",
    ):
        self.video_dir = video_dir
        self.pos = [video_dir / video_path for video_path in ALL_LABELS[label_name]['pos']]
        self.neg = [video_dir / video_path for video_path in ALL_LABELS[label_name]['neg']]
        self.labels = [1] * len(self.pos) + [0] * len(self.neg)
        self.videos = self.pos + self.neg
        self.def_questions = labels_collection[label_name].def_question
        self.alt_questions = labels_collection[label_name].alt_question
        self.prompts = self.def_questions + self.alt_questions
        self.label_name = label_name

    def __len__(self):
        return len(self.videos)

    def __getitem__(self, idx):
        video_path = self.videos[idx]
        item = {"images": [str(video_path)], "texts": self.prompts}
        return item

    def evaluate_scores(self, scores, plot_path=None):
        # Calculate the Average Precision for each prompt
        from sklearn.metrics import average_precision_score, roc_auc_score, precision_recall_curve, f1_score
        import numpy as np
        print(f"Evaluating for task {self.label_name}")
        y_true = self.labels
        results = {}
        for prompt_idx, prompt in enumerate(self.prompts):
            y_scores = scores[:, 0, prompt_idx].cpu().numpy()
            ap = average_precision_score(y_true, y_scores)
            roc_auc = roc_auc_score(y_true, y_scores)
            # Compute Precision-Recall curve
            precision, recall, thresholds = precision_recall_curve(y_true, y_scores)

            # Compute F1 scores for all thresholds
            f1_scores = 2 * (precision * recall) / (precision + recall + 1e-8)  # Avoid division by zero
            best_idx = np.argmax(f1_scores)
            optimal_f1 = f1_scores[best_idx]
            optimal_threshold = thresholds[best_idx] if best_idx < len(thresholds) else 0.5  # Fallback threshold

            # print(f"Prompt ({'def' if is_def else 'alt'}): {prompt}")
            # print(f"AP: {ap}, ROC AUC: {roc_auc}")
            results[prompt] = {
                "ap": float(ap), "roc_auc": float(roc_auc),
                "optimal_f1": float(optimal_f1), "optimal_threshold": float(optimal_threshold)
            }
        # print highest performing prompt
        best_prompt = max(results, key=lambda x: results[x]["ap"])
        best_prompt_index = self.prompts.index(best_prompt)
<<<<<<< HEAD
=======
        # best_prompt_str = f"{best_prompt} ({'def' if best_prompt in self.def_prompts else 'alt'})"
>>>>>>> 59147a53
        best_prompt_str = f"{best_prompt}"
        print(f"Best prompt: {best_prompt_str:100s} AP: {results[best_prompt]['ap']:.4f}, ROC AUC: {results[best_prompt]['roc_auc']:.4f}, Optimal F1: {results[best_prompt]['optimal_f1']:.4f}")
        results["best"] = {
            "prompt": best_prompt,
            "ap": results[best_prompt]["ap"],
            "roc_auc": results[best_prompt]["roc_auc"],
            "optimal_f1": results[best_prompt]["optimal_f1"],
            "optimal_threshold": results[best_prompt]["optimal_threshold"]
        }
        if plot_path:
            print(f"Plotting to {plot_path}")
            import matplotlib.pyplot as plt
            y_scores = scores[:, 0, best_prompt_index].cpu().numpy()
            precision, recall, thresholds = precision_recall_curve(y_true, y_scores)
            f1_scores = 2 * (precision * recall) / (precision + recall + 1e-8)
            best_idx = np.argmax(f1_scores)
            best_precision, best_recall = precision[best_idx], recall[best_idx]
            optimal_f1 = f1_scores[best_idx]
            optimal_threshold = thresholds[best_idx] if best_idx < len(thresholds) else 0.5

            plt.figure(figsize=(8, 6))

            # Plot Precision-Recall Curve
            plt.plot(recall, precision, label=f'Precision-Recall Curve (AP={results[best_prompt]["ap"]:.4f})', color='blue', linewidth=2)

            # Highlight the best threshold point
            plt.scatter(best_recall, best_precision, color='red', zorder=3, label=f'Optimal F1={optimal_f1:.4f} @ Threshold={optimal_threshold:.2f}', s=100)

            # Labels and Title
            plt.xlabel("Recall", fontsize=12)
            plt.ylabel("Precision", fontsize=12)
            plt.title(f"Precision-Recall Curve\n{best_prompt_str}", fontsize=14)
            plt.legend(loc="lower left", fontsize=10)
            plt.grid(True, linestyle="--", alpha=0.6)
            plt.ylim([0, 1])
            # Save the plot
            plt.savefig(plot_path, bbox_inches="tight", dpi=300)
            plt.close()
        return results


class HasForward(BinaryTask):

    def __init__(
        self,
        video_dir=VIDEO_ROOT,
        label_name="cam_motion.camera_centric_movement.forward.has_forward_wrt_camera",
        seed=42,
        num_pos_samples=100,
        mode="vqa",
    ):
        self.video_dir = video_dir
        self.seed = seed
        pos_videos = [
            video_dir / video_path for video_path in ALL_LABELS[label_name]["pos"]
        ]
        neg_videos = [
            video_dir / video_path for video_path in ALL_LABELS[label_name]["neg"]
        ]
        random.seed(self.seed)
        # Sample 100 positive videos (or all if fewer than 100 exist)
        self.pos = random.sample(pos_videos, min(num_pos_samples, len(pos_videos)))
        self.neg = neg_videos  # Keep all negatives

        self.labels = [1] * len(self.pos) + [0] * len(self.neg)
        self.videos = self.pos + self.neg
        if mode == "vqa":
            self.defs = labels_collection[label_name].def_question
        else:
            self.defs = labels_collection[label_name].def_prompt
        self.prompts = [self.defs[0]]
        self.label_name = label_name


kwargs = {}
if args.question is not None:
    print(f"Using question template: {args.question}")
    kwargs['question_template'] = args.question
if args.answer is not None:
    print(f"Using answer template: {args.answer}")
    kwargs['answer_template'] = args.answer

label_name = "cam_motion.camera_centric_movement.forward.has_forward_wrt_camera"
LABEL_SAVE_DIR = SAVE_DIR / label_name
if not LABEL_SAVE_DIR.exists():
    LABEL_SAVE_DIR.mkdir(parents=True)
LABEL_SAVE_PATH = LABEL_SAVE_DIR / f"{args.score_model}_scores_random_seed.pt"
all_seeds_results = {}
if LABEL_SAVE_PATH.exists():
    print(f"already exists: {LABEL_SAVE_PATH}")
    print(f"Skipping {label_name}")
    all_seeds_results = torch.load(LABEL_SAVE_PATH)
else:
    import time
    time_start = time.time()
    for seed in range(42, 52):
        dataset = HasForward(label_name=label_name, seed=seed)
        print(f'Batch Forward Step')
        scores = score_model.batch_forward(
            dataset,
            batch_size=args.batch_size,
            **kwargs
        )
        results = dataset.evaluate_scores(scores)
        all_seeds_results[seed] = {
            "scores": scores,
            "results": results,
            "best_prompt": results["best"]["prompt"],
            "best_ap": results["best"]["ap"],
        }
        # Add memory cleanup here
        torch.cuda.empty_cache()
        gc.collect()
    torch.save(all_seeds_results, LABEL_SAVE_PATH)
    time_end = time.time()
    time_total = time_end - time_start
    # print time in minutes
    print(f"Time taken: {time_total / 60:.2f} minutes")

# Print the best AP for each seed, and show the
import numpy as np
import scipy.stats as stats

# Extract best_ap values from the dictionary
best_ap_values = [data["best_ap"] for data in all_seeds_results.values()]

# Compute mean and standard deviation
mean_ap = np.mean(best_ap_values)
std_ap = np.std(best_ap_values, ddof=1)  # Use ddof=1 for sample standard deviation

# Compute 95% confidence interval using normal approximation
z_score = stats.norm.ppf(0.975)  # 1.96 for 95% CI
ci_lower = mean_ap - z_score * (std_ap / np.sqrt(len(best_ap_values)))
ci_upper = mean_ap + z_score * (std_ap / np.sqrt(len(best_ap_values)))

# Print results
print(f"Mean AP: {mean_ap:.3f}")
print(f"Std Dev: {std_ap:.3f}")
print(f"95% CI: ({ci_lower:.3f}, {ci_upper:.3f})")<|MERGE_RESOLUTION|>--- conflicted
+++ resolved
@@ -116,10 +116,7 @@
         # print highest performing prompt
         best_prompt = max(results, key=lambda x: results[x]["ap"])
         best_prompt_index = self.prompts.index(best_prompt)
-<<<<<<< HEAD
-=======
         # best_prompt_str = f"{best_prompt} ({'def' if best_prompt in self.def_prompts else 'alt'})"
->>>>>>> 59147a53
         best_prompt_str = f"{best_prompt}"
         print(f"Best prompt: {best_prompt_str:100s} AP: {results[best_prompt]['ap']:.4f}, ROC AUC: {results[best_prompt]['roc_auc']:.4f}, Optimal F1: {results[best_prompt]['optimal_f1']:.4f}")
         results["best"] = {
