from .clip_model import CLIP_MODELS, CLIPScoreModel
from .blip2_itc_model import BLIP2_ITC_MODELS, BLIP2ITCScoreModel
from .hpsv2_model import HPSV2_MODELS, HPSV2ScoreModel
from .pickscore_model import PICKSCORE_MODELS, PickScoreModel
<<<<<<< HEAD
from .internvideo2clip_model import INTERNVIDEO2_MODELS, InternVideo2Model
=======
from .umt_clip_model import UMT_CLIP_MODELS, UMTCLIPScoreModel
from .internvideo2_clip_model import INTERNVIDEO2_CLIP_MODELS, InternVideo2CLIPScoreModel
from .languagebind_video_clip_model import LANGUAGEBIND_VIDEO_CLIP_MODELS, LanguageBindVideoCLIPScoreModel
>>>>>>> fd51921a
from ...constants import HF_CACHE_DIR

ALL_CLIP_MODELS = [
    CLIP_MODELS,
    BLIP2_ITC_MODELS,
    HPSV2_MODELS,
    PICKSCORE_MODELS,
<<<<<<< HEAD
    INTERNVIDEO2_MODELS
=======
    UMT_CLIP_MODELS,
    INTERNVIDEO2_CLIP_MODELS,
    LANGUAGEBIND_VIDEO_CLIP_MODELS,
>>>>>>> fd51921a
]

def list_all_clipscore_models():
    return [model for models in ALL_CLIP_MODELS for model in models]

def get_clipscore_model(model_name, device='cuda', cache_dir=HF_CACHE_DIR, **kwargs):
    assert model_name in list_all_clipscore_models()
    if model_name in CLIP_MODELS:
        return CLIPScoreModel(model_name, device=device, cache_dir=cache_dir, **kwargs)
    elif model_name in BLIP2_ITC_MODELS:
        return BLIP2ITCScoreModel(model_name, device=device, cache_dir=cache_dir, **kwargs)
    elif model_name in HPSV2_MODELS:
        return HPSV2ScoreModel(model_name, device=device, cache_dir=cache_dir, **kwargs)
    elif model_name in PICKSCORE_MODELS:
<<<<<<< HEAD
        return PickScoreModel(model_name, device=device, cache_dir=cache_dir, **kwargs)
    elif model_name in INTERNVIDEO2_MODELS:
        return InternVideo2Model(model_name, device=device, cache_dir=cache_dir, **kwargs)
=======
        return PickScoreModel(model_name, device=device, cache_dir=cache_dir)
    elif model_name in UMT_CLIP_MODELS:
        return UMTCLIPScoreModel(model_name, device=device, cache_dir=cache_dir)
    elif model_name in INTERNVIDEO2_CLIP_MODELS:
        return InternVideo2CLIPScoreModel(model_name, device=device, cache_dir=cache_dir)
    elif model_name in LANGUAGEBIND_VIDEO_CLIP_MODELS:
        return LanguageBindVideoCLIPScoreModel(model_name, device=device, cache_dir=cache_dir)
>>>>>>> fd51921a
    else:
        raise NotImplementedError()<|MERGE_RESOLUTION|>--- conflicted
+++ resolved
@@ -2,13 +2,9 @@
 from .blip2_itc_model import BLIP2_ITC_MODELS, BLIP2ITCScoreModel
 from .hpsv2_model import HPSV2_MODELS, HPSV2ScoreModel
 from .pickscore_model import PICKSCORE_MODELS, PickScoreModel
-<<<<<<< HEAD
-from .internvideo2clip_model import INTERNVIDEO2_MODELS, InternVideo2Model
-=======
 from .umt_clip_model import UMT_CLIP_MODELS, UMTCLIPScoreModel
 from .internvideo2_clip_model import INTERNVIDEO2_CLIP_MODELS, InternVideo2CLIPScoreModel
 from .languagebind_video_clip_model import LANGUAGEBIND_VIDEO_CLIP_MODELS, LanguageBindVideoCLIPScoreModel
->>>>>>> fd51921a
 from ...constants import HF_CACHE_DIR
 
 ALL_CLIP_MODELS = [
@@ -16,13 +12,9 @@
     BLIP2_ITC_MODELS,
     HPSV2_MODELS,
     PICKSCORE_MODELS,
-<<<<<<< HEAD
-    INTERNVIDEO2_MODELS
-=======
     UMT_CLIP_MODELS,
     INTERNVIDEO2_CLIP_MODELS,
     LANGUAGEBIND_VIDEO_CLIP_MODELS,
->>>>>>> fd51921a
 ]
 
 def list_all_clipscore_models():
@@ -37,11 +29,6 @@
     elif model_name in HPSV2_MODELS:
         return HPSV2ScoreModel(model_name, device=device, cache_dir=cache_dir, **kwargs)
     elif model_name in PICKSCORE_MODELS:
-<<<<<<< HEAD
-        return PickScoreModel(model_name, device=device, cache_dir=cache_dir, **kwargs)
-    elif model_name in INTERNVIDEO2_MODELS:
-        return InternVideo2Model(model_name, device=device, cache_dir=cache_dir, **kwargs)
-=======
         return PickScoreModel(model_name, device=device, cache_dir=cache_dir)
     elif model_name in UMT_CLIP_MODELS:
         return UMTCLIPScoreModel(model_name, device=device, cache_dir=cache_dir)
@@ -49,6 +36,5 @@
         return InternVideo2CLIPScoreModel(model_name, device=device, cache_dir=cache_dir)
     elif model_name in LANGUAGEBIND_VIDEO_CLIP_MODELS:
         return LanguageBindVideoCLIPScoreModel(model_name, device=device, cache_dir=cache_dir)
->>>>>>> fd51921a
     else:
         raise NotImplementedError()